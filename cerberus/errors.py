"""
This module contains the error messages issued by the Cerberus Validator.
The test suite uses this module as well.
"""
ERROR_SCHEMA_MISSING = "validation schema missing"
ERROR_SCHEMA_FORMAT = "'%s' is not a schema, must be a dict"
ERROR_DOCUMENT_MISSING = "document is missing"
ERROR_DOCUMENT_FORMAT = "'%s' is not a document, must be a dict"
ERROR_UNKNOWN_RULE = "unknown rule '%s' for field '%s'"
ERROR_DEFINITION_FORMAT = "schema definition for field '%s' must be a dict"
ERROR_UNKNOWN_FIELD = "unknown field"
ERROR_REQUIRED_FIELD = "required field"
ERROR_UNKNOWN_TYPE = "unrecognized data-type '%s'"
ERROR_BAD_TYPE = "must be of %s type"
ERROR_MIN_LENGTH = "min length is %d"
ERROR_MAX_LENGTH = "max length is %d"
ERROR_UNALLOWED_VALUES = "unallowed values %s"
ERROR_UNALLOWED_VALUE = "unallowed value %s"
ERROR_ITEMS_LIST = "length of list should be %d"
ERROR_READONLY_FIELD = "field is read-only"
ERROR_MAX_VALUE = "max value is %d"
ERROR_MIN_VALUE = "min value is %d"
ERROR_EMPTY_NOT_ALLOWED = "empty values not allowed"
ERROR_NOT_NULLABLE = "null value not allowed"
<<<<<<< HEAD
ERROR_REGEX = "value does not match regex '%s'"
=======
ERROR_DEPENDENCIES_FIELD = "field %s is required"
>>>>>>> f8d038ad
<|MERGE_RESOLUTION|>--- conflicted
+++ resolved
@@ -22,8 +22,5 @@
 ERROR_MIN_VALUE = "min value is %d"
 ERROR_EMPTY_NOT_ALLOWED = "empty values not allowed"
 ERROR_NOT_NULLABLE = "null value not allowed"
-<<<<<<< HEAD
 ERROR_REGEX = "value does not match regex '%s'"
-=======
-ERROR_DEPENDENCIES_FIELD = "field %s is required"
->>>>>>> f8d038ad
+ERROR_DEPENDENCIES_FIELD = "field %s is required"